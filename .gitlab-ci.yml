stages:
  - analysis
  - build
  - test

before_script:
  - hostname
  - whoami
# - pwd
  - git submodule sync --recursive
  - git submodule update --init --recursive

analysis-cppcheck:
  stage: analysis
  artifacts:
    name: analysis-cppcheck-logs
    when: always
    paths:
      - cppcheck/
  tags:
    - cppcheck
  script:
    - ./ci/analysis-cppcheck.sh

build-linux-gcc:
  stage: build
  tags:
    - linux
    - gcc
    - cmake
    - x86
    - systemc
  artifacts:
    paths:
      - ./examples/bootstrap/build_linux_gcc/bin/
      - ./examples/factory/build_linux_gcc/bin/
      - ./examples/systemc/build_linux_gcc/bin/
      - ./examples/tasks/build_linux_gcc/bin/
<<<<<<< HEAD
      - ./examples/pipeline/build_linux_gcc/bin/
=======
      - ./examples/openmp/build_linux_gcc/bin/
>>>>>>> 51c2e7a5
  script:
    - export EXAMPLES="bootstrap tasks systemc factory openmp"
    - export CXX="g++"
    - export CFLAGS="-Wall -funroll-loops -msse4.2 -Wno-deprecated-declarations"
    - export BUILD="build_linux_gcc"
    - source ./ci/tools/threads.sh
    - source ./ci/tools/aff3ct-git-version.sh
    - ./ci/build-linux-macos.sh

build-linux-clang:
  stage: build
  tags:
    - linux
    - clang
    - cmake
    - x86
    - systemc
  artifacts:
    paths:
      - ./examples/bootstrap/build_linux_clang/bin/
      - ./examples/factory/build_linux_clang/bin/
      - ./examples/systemc/build_linux_clang/bin/
      - ./examples/tasks/build_linux_clang/bin/
<<<<<<< HEAD
      - ./examples/pipeline/build_linux_clang/bin/
=======
      - ./examples/openmp/build_linux_clang/bin/
>>>>>>> 51c2e7a5
  script:
    - export EXAMPLES="bootstrap tasks systemc factory openmp"
    - export CXX="clang++"
    - export CFLAGS="-Wall -Wno-overloaded-virtual -funroll-loops -msse4.2 -Wno-deprecated-declarations"
    - export BUILD="build_linux_clang"
    - source ./ci/tools/threads.sh
    - source ./ci/tools/aff3ct-git-version.sh
    - ./ci/build-linux-macos.sh

build-linux-gcc-4.8:
  stage: build
  tags:
    - linux
    - gcc-4.8
    - cmake
    - systemc
  artifacts:
    paths:
      - ./examples/bootstrap/build_linux_gcc-4.8/bin/
      - ./examples/factory/build_linux_gcc-4.8/bin/
      - ./examples/systemc/build_linux_gcc-4.8/bin/
      - ./examples/tasks/build_linux_gcc-4.8/bin/
<<<<<<< HEAD
      - ./examples/pipeline/build_linux_gcc-4.8/bin/
=======
      - ./examples/openmp/build_linux_gcc-4.8/bin/
>>>>>>> 51c2e7a5
  script:
    - export EXAMPLES="bootstrap tasks systemc factory openmp"
    - export CXX="g++-4.8"
    - export CFLAGS="-Wall -funroll-loops -msse4.2 -Wno-deprecated-declarations"
    - export BUILD="build_linux_gcc-4.8"
    - source ./ci/tools/threads.sh
    - source ./ci/tools/aff3ct-git-version.sh
    - ./ci/build-linux-macos.sh

build-linux-icpc:
  stage: build
  tags:
    - linux
    - icpc
    - cmake
    - x86
    - systemc
  artifacts:
    paths:
      - ./examples/bootstrap/build_linux_icpc/bin/
      - ./examples/factory/build_linux_icpc/bin/
      - ./examples/systemc/build_linux_icpc/bin/
      - ./examples/tasks/build_linux_icpc/bin/
<<<<<<< HEAD
      - ./examples/pipeline/build_linux_icpc/bin/
=======
      - ./examples/openmp/build_linux_icpc/bin/
>>>>>>> 51c2e7a5
  script:
    - export EXAMPLES="bootstrap tasks systemc factory openmp"
    - export CXX="icpc"
    - export CFLAGS="-Wall -funroll-loops -msse4.2 -Wno-deprecated-declarations -std=c++11"
    - export BUILD="build_linux_icpc"
    - source ./ci/tools/threads.sh
    - source ./ci/tools/aff3ct-git-version.sh
    - ./ci/build-linux-macos.sh

build-windows-gcc:
  stage: build
  tags:
    - windows
    - gcc
    - cmake
  artifacts:
    paths:
      - ./examples/bootstrap/build_windows_gcc/bin/
      - ./examples/factory/build_windows_gcc/bin/
      - ./examples/tasks/build_windows_gcc/bin/
<<<<<<< HEAD
      - ./examples/pipeline/build_windows_gcc/bin/
=======
      - ./examples/openmp/build_windows_gcc/bin/
>>>>>>> 51c2e7a5
  script:
    - set "EXAMPLES=bootstrap tasks factory openmp"
    - set "CFLAGS=-Wall -Wno-deprecated-declarations -funroll-loops -mavx"
    - set "BUILD=build_windows_gcc"
    - call ./ci/tools/threads.bat
    - call ./ci/tools/aff3ct-git-version.bat
    - ./ci/build-windows-gcc.bat

build-windows-msvc:
  stage: build
  tags:
    - windows
    - msvc
    - cmake
  artifacts:
    paths:
      - ./examples/bootstrap/build_windows_msvc/bin/
      - ./examples/factory/build_windows_msvc/bin/
      - ./examples/tasks/build_windows_msvc/bin/
<<<<<<< HEAD
      - ./examples/pipeline/build_windows_msvc/bin/
=======
      - ./examples/openmp/build_windows_msvc/bin/
>>>>>>> 51c2e7a5
  script:
    - set "EXAMPLES=bootstrap tasks factory openmp"
    - set "CFLAGS=-D_CRT_SECURE_NO_DEPRECATE /EHsc /arch:AVX"
    - set "BUILD=build_windows_msvc"
    - call ./ci/tools/threads.bat
    - call ./ci/tools/aff3ct-git-version.bat
    - ./ci/build-windows-msvc.bat

build-macos-clang:
  stage: build
  tags:
    - macos
    - apple-clang
    - cmake
    - x86
  artifacts:
    paths:
      - ./examples/bootstrap/build_macos_clang/bin/
      - ./examples/factory/build_macos_clang/bin/
      - ./examples/tasks/build_macos_clang/bin/
<<<<<<< HEAD
      - ./examples/pipeline/build_macos_clang/bin/
=======
      - ./examples/openmp/build_macos_clang/bin/
>>>>>>> 51c2e7a5
  script:
    - export EXAMPLES="bootstrap tasks factory openmp"
    - export CXX="clang++"
    - export CFLAGS="-Wall -Wno-overloaded-virtual -funroll-loops -msse4.2"
    - export BUILD="build_macos_clang"
    - source ./ci/tools/threads.sh
    - source ./ci/tools/aff3ct-git-version.sh
    - ./ci/build-linux-macos.sh

test-linux-run-bootstrap:
  stage: test
  tags:
    - linux
    - sse4.2
  script:
    - ./ci/test-linux-macos-run.sh bootstrap " " build_linux_gcc build_linux_gcc-4.8 build_linux_clang build_linux_icpc

test-linux-run-systemc:
  stage: test
  tags:
    - linux
    - sse4.2
    - systemc
  script:
    - ./ci/test-linux-macos-run.sh systemc " " build_linux_gcc build_linux_clang build_linux_icpc

test-linux-run-tasks:
  stage: test
  tags:
   - linux
   - sse4.2
  script:
    - ./ci/test-linux-macos-run.sh tasks " " build_linux_gcc build_linux_gcc-4.8 build_linux_clang build_linux_icpc

test-linux-run-factory:
  stage: test
  tags:
    - linux
    - sse4.2
  script:
    - ./ci/test-linux-macos-run.sh factory "-K 32 -N 128" build_linux_gcc build_linux_gcc-4.8 build_linux_clang build_linux_icpc

<<<<<<< HEAD
test-linux-run-pipeline:
  stage: test
  tags:
    - linux
    - sse4.2
  script:
    - ./ci/test-linux-macos-run.sh pipeline " " build_linux_gcc build_linux_gcc-4.8 build_linux_clang build_linux_icpc

# test-macos-run-bootstrap:
=======
# test-linux-run-openmp:
>>>>>>> 51c2e7a5
#   stage: test
#   tags:
#     - linux
#     - sse4.2
#   script:
#     - ./ci/test-linux-macos-run.sh openmp "-K 32 -N 128" build_linux_gcc build_linux_gcc-4.8 build_linux_clang build_linux_icpc

test-macos-run-bootstrap:
  stage: test
  tags:
   - macos
   - sse4.2
  script:
    - ./ci/test-linux-macos-run.sh bootstrap " " build_macos_clang

test-macos-run-tasks:
  stage: test
  tags:
   - macos
   - sse4.2
  script:
    - ./ci/test-linux-macos-run.sh tasks " " build_macos_clang

test-macos-run-factory:
  stage: test
  tags:
   - macos
   - sse4.2
  script:
    - ./ci/test-linux-macos-run.sh factory "-K 32 -N 128" build_macos_clang

# test-macos-run-openmp:
#   stage: test
#   tags:
#    - macos
#    - sse4.2
#   script:
#     - ./ci/test-linux-macos-run.sh openmp "-K 32 -N 128" build_macos_clang

# test-macos-run-pipeline:
#   stage: test
#   tags:
#    - macos
#    - sse4.2
#   script:
#     - ./ci/test-linux-macos-run.sh pipeline " " build_macos_clang

# test-windows-run-bootstrap:
#   stage: test
#   tags:
#    - windows
#    - avx
#   script:
#     - ./ci/test-windows-run.bat bootstrap " " build_windows_gcc build_windows_msvc

# test-windows-run-tasks:
#   stage: test
#   tags:
#    - windows
#    - avx
#   script:
#     - ./ci/test-windows-run.bat tasks " " build_windows_gcc build_windows_msvc

# test-windows-run-factory:
#   stage: test
#   tags:
#    - windows
#    - avx
#   script:
#     - ./ci/test-windows-run.bat factory "-K 32 -N 128" build_windows_gcc build_windows_msvc

<<<<<<< HEAD
# test-windows-run-pipeline:
=======
# test-windows-run-openmp:
>>>>>>> 51c2e7a5
#   stage: test
#   tags:
#    - windows
#    - avx
#   script:
<<<<<<< HEAD
#     - ./ci/test-windows-run.bat pipeline " " build_windows_gcc build_windows_msvc
=======
#     - ./ci/test-windows-run.bat openmp "-K 32 -N 128" build_windows_gcc build_windows_msvc
>>>>>>> 51c2e7a5
<|MERGE_RESOLUTION|>--- conflicted
+++ resolved
@@ -36,13 +36,10 @@
       - ./examples/factory/build_linux_gcc/bin/
       - ./examples/systemc/build_linux_gcc/bin/
       - ./examples/tasks/build_linux_gcc/bin/
-<<<<<<< HEAD
       - ./examples/pipeline/build_linux_gcc/bin/
-=======
       - ./examples/openmp/build_linux_gcc/bin/
->>>>>>> 51c2e7a5
-  script:
-    - export EXAMPLES="bootstrap tasks systemc factory openmp"
+  script:
+    - export EXAMPLES="bootstrap tasks systemc factory pipeline openmp"
     - export CXX="g++"
     - export CFLAGS="-Wall -funroll-loops -msse4.2 -Wno-deprecated-declarations"
     - export BUILD="build_linux_gcc"
@@ -64,13 +61,10 @@
       - ./examples/factory/build_linux_clang/bin/
       - ./examples/systemc/build_linux_clang/bin/
       - ./examples/tasks/build_linux_clang/bin/
-<<<<<<< HEAD
       - ./examples/pipeline/build_linux_clang/bin/
-=======
       - ./examples/openmp/build_linux_clang/bin/
->>>>>>> 51c2e7a5
-  script:
-    - export EXAMPLES="bootstrap tasks systemc factory openmp"
+  script:
+    - export EXAMPLES="bootstrap tasks systemc factory pipeline openmp"
     - export CXX="clang++"
     - export CFLAGS="-Wall -Wno-overloaded-virtual -funroll-loops -msse4.2 -Wno-deprecated-declarations"
     - export BUILD="build_linux_clang"
@@ -91,13 +85,10 @@
       - ./examples/factory/build_linux_gcc-4.8/bin/
       - ./examples/systemc/build_linux_gcc-4.8/bin/
       - ./examples/tasks/build_linux_gcc-4.8/bin/
-<<<<<<< HEAD
       - ./examples/pipeline/build_linux_gcc-4.8/bin/
-=======
       - ./examples/openmp/build_linux_gcc-4.8/bin/
->>>>>>> 51c2e7a5
-  script:
-    - export EXAMPLES="bootstrap tasks systemc factory openmp"
+  script:
+    - export EXAMPLES="bootstrap tasks systemc factory pipeline openmp"
     - export CXX="g++-4.8"
     - export CFLAGS="-Wall -funroll-loops -msse4.2 -Wno-deprecated-declarations"
     - export BUILD="build_linux_gcc-4.8"
@@ -119,13 +110,10 @@
       - ./examples/factory/build_linux_icpc/bin/
       - ./examples/systemc/build_linux_icpc/bin/
       - ./examples/tasks/build_linux_icpc/bin/
-<<<<<<< HEAD
       - ./examples/pipeline/build_linux_icpc/bin/
-=======
       - ./examples/openmp/build_linux_icpc/bin/
->>>>>>> 51c2e7a5
-  script:
-    - export EXAMPLES="bootstrap tasks systemc factory openmp"
+  script:
+    - export EXAMPLES="bootstrap tasks systemc factory pipeline openmp"
     - export CXX="icpc"
     - export CFLAGS="-Wall -funroll-loops -msse4.2 -Wno-deprecated-declarations -std=c++11"
     - export BUILD="build_linux_icpc"
@@ -144,13 +132,10 @@
       - ./examples/bootstrap/build_windows_gcc/bin/
       - ./examples/factory/build_windows_gcc/bin/
       - ./examples/tasks/build_windows_gcc/bin/
-<<<<<<< HEAD
       - ./examples/pipeline/build_windows_gcc/bin/
-=======
       - ./examples/openmp/build_windows_gcc/bin/
->>>>>>> 51c2e7a5
-  script:
-    - set "EXAMPLES=bootstrap tasks factory openmp"
+  script:
+    - set "EXAMPLES=bootstrap tasks factory pipeline openmp"
     - set "CFLAGS=-Wall -Wno-deprecated-declarations -funroll-loops -mavx"
     - set "BUILD=build_windows_gcc"
     - call ./ci/tools/threads.bat
@@ -168,13 +153,10 @@
       - ./examples/bootstrap/build_windows_msvc/bin/
       - ./examples/factory/build_windows_msvc/bin/
       - ./examples/tasks/build_windows_msvc/bin/
-<<<<<<< HEAD
       - ./examples/pipeline/build_windows_msvc/bin/
-=======
       - ./examples/openmp/build_windows_msvc/bin/
->>>>>>> 51c2e7a5
-  script:
-    - set "EXAMPLES=bootstrap tasks factory openmp"
+  script:
+    - set "EXAMPLES=bootstrap tasks factory pipeline openmp"
     - set "CFLAGS=-D_CRT_SECURE_NO_DEPRECATE /EHsc /arch:AVX"
     - set "BUILD=build_windows_msvc"
     - call ./ci/tools/threads.bat
@@ -193,13 +175,10 @@
       - ./examples/bootstrap/build_macos_clang/bin/
       - ./examples/factory/build_macos_clang/bin/
       - ./examples/tasks/build_macos_clang/bin/
-<<<<<<< HEAD
       - ./examples/pipeline/build_macos_clang/bin/
-=======
       - ./examples/openmp/build_macos_clang/bin/
->>>>>>> 51c2e7a5
-  script:
-    - export EXAMPLES="bootstrap tasks factory openmp"
+  script:
+    - export EXAMPLES="bootstrap tasks factory pipeline openmp"
     - export CXX="clang++"
     - export CFLAGS="-Wall -Wno-overloaded-virtual -funroll-loops -msse4.2"
     - export BUILD="build_macos_clang"
@@ -240,7 +219,6 @@
   script:
     - ./ci/test-linux-macos-run.sh factory "-K 32 -N 128" build_linux_gcc build_linux_gcc-4.8 build_linux_clang build_linux_icpc
 
-<<<<<<< HEAD
 test-linux-run-pipeline:
   stage: test
   tags:
@@ -249,10 +227,7 @@
   script:
     - ./ci/test-linux-macos-run.sh pipeline " " build_linux_gcc build_linux_gcc-4.8 build_linux_clang build_linux_icpc
 
-# test-macos-run-bootstrap:
-=======
 # test-linux-run-openmp:
->>>>>>> 51c2e7a5
 #   stage: test
 #   tags:
 #     - linux
@@ -284,6 +259,14 @@
   script:
     - ./ci/test-linux-macos-run.sh factory "-K 32 -N 128" build_macos_clang
 
+test-macos-run-pipeline:
+  stage: test
+  tags:
+   - macos
+   - sse4.2
+  script:
+    - ./ci/test-linux-macos-run.sh pipeline " " build_macos_clang
+
 # test-macos-run-openmp:
 #   stage: test
 #   tags:
@@ -324,18 +307,18 @@
 #   script:
 #     - ./ci/test-windows-run.bat factory "-K 32 -N 128" build_windows_gcc build_windows_msvc
 
-<<<<<<< HEAD
+# test-windows-run-openmp:
+#   stage: test
+#   tags:
+#    - windows
+#    - avx
+#   script:
+#     - ./ci/test-windows-run.bat openmp "-K 32 -N 128" build_windows_gcc build_windows_msvc
+
 # test-windows-run-pipeline:
-=======
-# test-windows-run-openmp:
->>>>>>> 51c2e7a5
-#   stage: test
-#   tags:
-#    - windows
-#    - avx
-#   script:
-<<<<<<< HEAD
-#     - ./ci/test-windows-run.bat pipeline " " build_windows_gcc build_windows_msvc
-=======
-#     - ./ci/test-windows-run.bat openmp "-K 32 -N 128" build_windows_gcc build_windows_msvc
->>>>>>> 51c2e7a5
+#   stage: test
+#   tags:
+#    - windows
+#    - avx
+#   script:
+#     - ./ci/test-windows-run.bat pipeline " " build_windows_gcc build_windows_msvc