@echo on

<<<<<<< HEAD
set examples=bootstrap tasks factory pipeline
=======
rem Compile the AFF3CT library
cd lib\aff3ct
mkdir %BUILD%
cd %BUILD%
cmake .. -G"MinGW Makefiles" -DCMAKE_CXX_COMPILER=g++.exe -DCMAKE_BUILD_TYPE=Release -DCMAKE_CXX_FLAGS="%CFLAGS%" -DAFF3CT_COMPILE_EXE="OFF" -DAFF3CT_COMPILE_STATIC_LIB="ON"
if %ERRORLEVEL% neq 0 exit %ERRORLEVEL%
mingw32-make -j %THREADS%
if %ERRORLEVEL% neq 0 exit %ERRORLEVEL%
rem mingw32-make install > nul
rem if %ERRORLEVEL% neq 0 exit %ERRORLEVEL%
cd ..
>>>>>>> 51c2e7a5

rem Compile all the projects using AFF3CT
cd ..\..\examples
for %%a in (%EXAMPLES%) do (
	cd %%a
	call :compile_my_project
	if %ERRORLEVEL% neq 0 exit %ERRORLEVEL%
	cd ..
)

exit /B %ERRORLEVEL%

:compile_my_project
mkdir cmake && mkdir cmake/Modules
xcopy ..\..\lib\aff3ct\%BUILD%\lib\cmake\aff3ct-%AFF3CT_GIT_VERSION%\* cmake\Modules\ /s /e
mkdir %BUILD%
cd %BUILD%
cmake .. -G"MinGW Makefiles" -DCMAKE_CXX_COMPILER=g++.exe -DCMAKE_BUILD_TYPE=Release -DCMAKE_CXX_FLAGS="%CFLAGS%"
if %ERRORLEVEL% neq 0 exit %ERRORLEVEL%
mingw32-make -j %THREADS%
if %ERRORLEVEL% neq 0 exit %ERRORLEVEL%
cd ..
exit /B 0<|MERGE_RESOLUTION|>--- conflicted
+++ resolved
@@ -1,8 +1,5 @@
 @echo on
 
-<<<<<<< HEAD
-set examples=bootstrap tasks factory pipeline
-=======
 rem Compile the AFF3CT library
 cd lib\aff3ct
 mkdir %BUILD%
@@ -14,7 +11,6 @@
 rem mingw32-make install > nul
 rem if %ERRORLEVEL% neq 0 exit %ERRORLEVEL%
 cd ..
->>>>>>> 51c2e7a5
 
 rem Compile all the projects using AFF3CT
 cd ..\..\examples
